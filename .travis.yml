sudo: false

<<<<<<< HEAD
=======
addons:
 apt:
   packages:

>>>>>>> 98b46f7e
language: scala

before_cache:

cache:
  directories:

script:
  - sbt +test

before_deploy:

deploy:<|MERGE_RESOLUTION|>--- conflicted
+++ resolved
@@ -1,12 +1,9 @@
 sudo: false
 
-<<<<<<< HEAD
-=======
 addons:
  apt:
    packages:
 
->>>>>>> 98b46f7e
 language: scala
 
 before_cache:
