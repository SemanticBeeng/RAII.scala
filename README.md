# DeepLearning.scala  <a href="http://thoughtworks.com/"><img align="right" src="https://www.thoughtworks.com/imgs/tw-logo.png" title="ThoughtWorks" height="15"/></a>

[![Join the chat at https://gitter.im/ThoughtWorksInc/DeepLearning.scala](https://badges.gitter.im/ThoughtWorksInc/DeepLearning.scala.svg)](https://gitter.im/ThoughtWorksInc/DeepLearning.scala?utm_source=badge&utm_medium=badge&utm_campaign=pr-badge&utm_content=badge)
[![Build Status](https://travis-ci.org/ThoughtWorksInc/DeepLearning.scala.svg)](https://travis-ci.org/ThoughtWorksInc/DeepLearning.scala)
[![Scaladoc](https://javadoc.io/badge/com.thoughtworks.deeplearning/unidoc_2.11.svg?label=scaladoc)](https://javadoc.io/page/com.thoughtworks.deeplearning/unidoc_2.11/latest/com/thoughtworks/deeplearning/package.html)

[![DifferentiableAny](https://index.scala-lang.org/thoughtworksinc/deeplearning.scala/differentiableany/latest.svg)](https://index.scala-lang.org/thoughtworksinc/deeplearning.scala/differentiableany)
[![DifferentiableNothing](https://index.scala-lang.org/thoughtworksinc/deeplearning.scala/differentiablenothing/latest.svg)](https://index.scala-lang.org/thoughtworksinc/deeplearning.scala/differentiablenothing)
[![DifferentiableSeq](https://index.scala-lang.org/thoughtworksinc/deeplearning.scala/differentiableseq/latest.svg)](https://index.scala-lang.org/thoughtworksinc/deeplearning.scala/differentiableseq)
[![DifferentiableDouble](https://index.scala-lang.org/thoughtworksinc/deeplearning.scala/differentiabledouble/latest.svg)](https://index.scala-lang.org/thoughtworksinc/deeplearning.scala/differentiabledouble)
[![DifferentiableFloat](https://index.scala-lang.org/thoughtworksinc/deeplearning.scala/differentiablefloat/latest.svg)](https://index.scala-lang.org/thoughtworksinc/deeplearning.scala/differentiablefloat)
[![DifferentiableHList](https://index.scala-lang.org/thoughtworksinc/deeplearning.scala/differentiablehlist/latest.svg)](https://index.scala-lang.org/thoughtworksinc/deeplearning.scala/differentiablehlist)
[![DifferentiableCoproduct](https://index.scala-lang.org/thoughtworksinc/deeplearning.scala/differentiablecoproduct/latest.svg)](https://index.scala-lang.org/thoughtworksinc/deeplearning.scala/differentiablecoproduct)
[![DifferentiableINDArray](https://index.scala-lang.org/thoughtworksinc/deeplearning.scala/differentiableindarray/latest.svg)](https://index.scala-lang.org/thoughtworksinc/deeplearning.scala/differentiableindarray)

**DeepLearning.scala** is a DSL for creating complex neural networks.

With the help of DeepLearning.scala, a normal programmer is able to build complex neural networks simply. He still writes code as usual, and the only difference is that the code with DeepLearning.scala are [differentiable](https://colah.github.io/posts/2015-09-NN-Types-FP/), which let the code evolve itself and modify its parameters continuously.

## Features

### Differentiable basic types

Like [Theano](http://deeplearning.net/software/theano/) or other deep learning toolkits, DeepLearning.scala allows you to build neural networks from mathematical formula, which handle [float](https://javadoc.io/page/com.thoughtworks.deeplearning/unidoc_2.11/latest/com/thoughtworks/deeplearning/DifferentiableFloat$.html)s, [double](https://javadoc.io/page/com.thoughtworks.deeplearning/unidoc_2.11/latest/com/thoughtworks/deeplearning/DifferentiableDouble$.html)s, [GPU-accelerated N-dimensional array](https://javadoc.io/page/com.thoughtworks.deeplearning/unidoc_2.11/latest/com/thoughtworks/deeplearning/DifferentiableINDArray$.html)s, and calculate derivatives of the weights in the formula.

### Differentiable ADT

Neural networks created by DeepLearning.scala are able to handle [ADT](https://en.wikipedia.org/wiki/Algebraic_data_type) data structures(e.g. [HList](https://javadoc.io/page/com.thoughtworks.deeplearning/unidoc_2.11/latest/com/thoughtworks/deeplearning/DifferentiableHList$.html) and [Coproduct](https://javadoc.io/page/com.thoughtworks.deeplearning/unidoc_2.11/latest/com/thoughtworks/deeplearning/DifferentiableCoproduct$.html)), and calculate derivatives through these data structure.

### Differentiable control flow

Neural networks created by DeepLearning.scala may contains control flows like `if`/`else`/`switch`/`case`. Combining with ADT data structures, You can implement arbitary algorithms inside neural networks, and train variables used in the algorithms.

### Composibility

<<<<<<< HEAD
Neural networks created by DeepLearning.scala are composible. You can create large network by combining smaller network. If two larger networks shares some sub-networks, the weights trained with one network affects the other network.
=======
Neural networks created by DeepLearning.scala are composible. You can create many small networks, and compose them into larger networks. If two larger networks shares some sub-networks, the weights in common sub-network trained by one network will affect the other network.
>>>>>>> 2c862a06

### Static type system

All the above features are statically type checked.

## Roadmap

### v1.0

Version 1.0 is the current version with all above features. The final version will be released in Janary 2017.

### v2.0

* Support `for`/`while` and other higher-order functions on differenitable `Seq`s.
* Support `for`/`while` and other higher-order functions on GPU-accelerated differenitable N-dimensional arrays.

Version 2.0 will be released in March 2017.

### v3.0

* Support using custom `case class`es inside neural networks.
* Support distributed models and distributed training on [Spark](https://spark.apache.org/).

Version 3.0 will be released in late 2017.

## Links

* [Getting started](https://github.com/ThoughtWorksInc/DeepLearning.scala/wiki/Getting-Started)
* [Tutorial](https://github.com/ThoughtWorksInc/DeepLearning.scala/wiki/Home)
* [Scaladoc](https://javadoc.io/page/com.thoughtworks.deeplearning/unidoc_2.11/latest/com/thoughtworks/deeplearning/package.html)

## Acknowledges

DeepLearning.scala is heavily inspired by my colleague [@MarisaKirisame](https://github.com/MarisaKirisame).

[@milessabin](https://github.com/milessabin)'s [shapeless](https://github.com/milessabin/shapeless) provides a solid foundation for type-level programming used in DeepLearning.scala.<|MERGE_RESOLUTION|>--- conflicted
+++ resolved
@@ -33,11 +33,7 @@
 
 ### Composibility
 
-<<<<<<< HEAD
-Neural networks created by DeepLearning.scala are composible. You can create large network by combining smaller network. If two larger networks shares some sub-networks, the weights trained with one network affects the other network.
-=======
-Neural networks created by DeepLearning.scala are composible. You can create many small networks, and compose them into larger networks. If two larger networks shares some sub-networks, the weights in common sub-network trained by one network will affect the other network.
->>>>>>> 2c862a06
+Neural networks created by DeepLearning.scala are composible. You can create large network by combining smaller networks. If two larger networks shares some sub-networks, the weights trained with one network affects the other network.
 
 ### Static type system
 
