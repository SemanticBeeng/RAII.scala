package com.thoughtworks.deeplearning

import com.qifun.statelessFuture.Future

import language.existentials
import language.implicitConversions
import language.higherKinds
import scala.annotation.elidable

object Layer {

  private[deeplearning] trait CloseableOnce extends AutoCloseable {

    private[CloseableOnce] final class ClosingFlag {
      var closed = false
      @elidable(elidable.ASSERTION)
      def close() = {
        assert(!closed)
        closed = true
      }

      @elidable(elidable.ASSERTION)
      def assertClosed() = {
        assert(closed)
      }
    }

    // FIXME: @elidable should only be used for def
    @elidable(elidable.ASSERTION)
    private val closingFlag = new ClosingFlag

    override def close() = {
      closingFlag.close()
    }

    override protected def finalize(): Unit = {
      closingFlag.assertClosed()
    }
  }

  object Tape {

    /** @template */
    type Aux[+Data0, -Delta0] = Tape {
      type Data <: Data0
      type Delta >: Delta0
    }

  }

  /**
    * Tape是对Data和Delta的封装，每个Tape都包含`backward()`,详细信息可参看[[Layer]]
    */
  trait Tape extends AutoCloseable {
    type Data
    type Delta

<<<<<<< HEAD
    // TODO: rename to `duplicate`?
    /**
      * Returns a new [[Batch]] that shares the same [[value]] and [[backward]] behavior with this [[Batch]].
      * @note The newly created [[Batch]] and this [[Batch]] must be [[close]]d independently.
=======
    /**
      * Returns a new [[Tape]] that shares the same [[value]] and [[backward]] behavior with this [[Tape]].
      * @note The newly created [[Tape]] and this [[Tape]] must be [[close]]d independently.
>>>>>>> 2a500342
      */
    def addReference(): Tape.Aux[Data, Delta]

    protected def forceBackward(delta: Delta): Future.Stateless[Unit]

    def isTrainable: Boolean

    @inline
    final def backward(delta: Delta): Future.Stateless[Unit] = {
      if (isTrainable) {
        forceBackward(delta)
      } else {
        Future(())
      }
    }

    def value: Data
  }

  /** @template */
  type Aux[-Input0 <: Tape, +Output0 <: Tape] =
    Layer {
      type Input >: Input0
      type Output <: Output0
    }

}

/**
  * Layer包括Input，Output和forward，Input和Output都是[[com.thoughtworks.deeplearning.Layer.Tape]],
  * 而Tape包含[[com.thoughtworks.deeplearning.Layer.Tape.backward()]],所以Layer所组成的网络会包含输入和输出，正向传播和反向传播。
  *
  * @example{{{
  *  val depthKernelKernel: Layer.Aux[Input, Tape.Aux[Int, Float]] =
  *    Times(
  *       Times(depth, Literal(kernel._1)),
  *       Literal(kernel._2)
  *     )
  *  val bSeq: Seq[Layer.Aux[Input, Tape.Aux[Int, Float]]] = Seq(kernelNumber, depthKernelKernel)
  *  val reshapeWeightTo: Layer.Aux[Input, Tape.Aux[Seq[Int], (Int, Float)]] = DifferentiableSeq.Layers.ToSeq(bSeq)
  *  val reshapedWeight = Reshape(weight, reshapeWeightTo)
  * }}}
  *
  * 以上代码等价于weight.reshape(kernelNumber,depth * KernelSize * KernelSize),
  * 在DeepLearning.scala中，`Reshape()`和`reshape()`其实是等价的(可以参考[[com.thoughtworks.deeplearning.DifferentiableINDArray#reshape]]的具体实现),
  * `reshape()`只是一个语法糖，其实最终还是调用`Reshape()`，调用`reshape()`会产生一个''case class''，而示例中的多个方法嵌套调用会生成类似这样的树：
  * Reshape(Weight([1,2,3]),ToSeq(Times(Times(kernel._1,kernel._2),depth)))，然后forward就从最里面的Times()开始，直到最外面的Reshape(),
  * 然后backward从Reshape()开始，直到最里面的Times()结束。
  */
trait Layer {

  import Layer._

  type Input <: Tape

  type Output <: Tape

  def forward(input: Input): Future.Stateless[Output]

}<|MERGE_RESOLUTION|>--- conflicted
+++ resolved
@@ -55,16 +55,10 @@
     type Data
     type Delta
 
-<<<<<<< HEAD
     // TODO: rename to `duplicate`?
-    /**
-      * Returns a new [[Batch]] that shares the same [[value]] and [[backward]] behavior with this [[Batch]].
-      * @note The newly created [[Batch]] and this [[Batch]] must be [[close]]d independently.
-=======
     /**
       * Returns a new [[Tape]] that shares the same [[value]] and [[backward]] behavior with this [[Tape]].
       * @note The newly created [[Tape]] and this [[Tape]] must be [[close]]d independently.
->>>>>>> 2a500342
       */
     def addReference(): Tape.Aux[Data, Delta]
 
